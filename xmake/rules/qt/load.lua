--- conflicted
+++ resolved
@@ -217,21 +217,13 @@
                 -- add includedirs
                 if is_plat("macosx") then
                     local frameworkdir = path.join(qt.libdir, framework .. ".framework")
-<<<<<<< HEAD
-                    if os.isdir(frameworkdir) and not framework:endswith("Support") then
-=======
                     if os.isdir(frameworkdir) and os.isdir(path.join(frameworkdir, "Headers")) then
->>>>>>> a959af20
                         _add_includedirs(target, path.join(frameworkdir, "Headers"))
                         -- e.g. QtGui.framework/Headers/5.15.0/QtGui/qpa/qplatformopenglcontext.h
                         -- https://github.com/xmake-io/xmake/issues/1226
                         _add_includedirs(target, path.join(frameworkdir, "Headers", qt.sdkver))
                         _add_includedirs(target, path.join(frameworkdir, "Headers", qt.sdkver, framework))
-<<<<<<< HEAD
-                        useframeworks = true
-=======
                         frameworksset:insert(framework)
->>>>>>> a959af20
                     else
                         target:add("syslinks", _link(qt.libdir, framework, qt_sdkver))
                         _add_includedirs(target, path.join(qt.includedir, framework))
