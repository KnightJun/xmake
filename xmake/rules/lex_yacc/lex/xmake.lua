--- conflicted
+++ resolved
@@ -22,17 +22,9 @@
 rule("lex")
     set_extensions(".l", ".ll")
     on_buildcmd_file(function (target, batchcmds, sourcefile_lex, opt)
-<<<<<<< HEAD
-
-        -- imports
-        import("lib.detect.find_tool")
-
-        -- get lex
-=======
 
         -- get lex
         import("lib.detect.find_tool")
->>>>>>> a959af20
         local lex = assert(find_tool("flex") or find_tool("lex"), "lex not found!")
 
         -- get c/c++ source file for lex
