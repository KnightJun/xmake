--- conflicted
+++ resolved
@@ -319,12 +319,7 @@
             ,   configdir   = config.directory()
             ,   projectdir  = project.directory()
             ,   packagedir  = package.directory()
-<<<<<<< HEAD
-            ,   programdir  = xmake._PROGRAM_DIR
-            ,   xmake       = xmake._EXECUTABLE_PATH or path.join(xmake._PROGRAM_DIR, "xmake")
-=======
             ,   programdir  = os.programdir()
->>>>>>> ea123cda
             }
 
             -- map it
