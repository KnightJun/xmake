--- conflicted
+++ resolved
@@ -24,24 +24,14 @@
     os.exec("xmake f --cc=gcc --cxx=g++")
     os.exec("xmake m buildtest")
     if os.host() ~= "windows" then
-<<<<<<< HEAD
-        os.exec("sudo xmake install")
-        os.exec("sudo xmake uninstall")
-=======
---        sudo.exec("xmake install")
---        sudo.exec("xmake uninstall")
->>>>>>> ea123cda
+        sudo.exec("xmake install")
+        sudo.exec("xmake uninstall")
     end
     os.exec("xmake f --cc=clang --cxx=clang++ --ld=clang++ --verbose --backtrace")
     os.exec("xmake m buildtest")
     if os.host() ~= "windows" then
-<<<<<<< HEAD
-        os.exec("sudo xmake install --all -v --backtrace")
-        os.exec("sudo xmake uninstall -v --backtrace")
-=======
---        sudo.exec("xmake install --all -v --backtrace")
---        sudo.exec("xmake uninstall -v --backtrace")
->>>>>>> ea123cda
+        sudo.exec("xmake install --all -v --backtrace")
+        sudo.exec("xmake uninstall -v --backtrace")
     end
     os.exec("xmake m -d buildtest")
 
