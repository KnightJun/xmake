--- conflicted
+++ resolved
@@ -238,7 +238,6 @@
     tb_bool_t ok = tb_false;
     do
     {
-<<<<<<< HEAD
         // get it from the environment variable first
         tb_char_t data[TB_PATH_MAXN] = {0};
         if (tb_environment_first("XMAKE_PROGRAM_DIR", data, sizeof(data)) && tb_path_absolute(data, path, maxn))
@@ -248,8 +247,6 @@
             // not break // even XMAKE_PROGRAM_DIR is set, exact path is needed
         }
 
-=======
->>>>>>> ea123cda
 #if defined(TB_CONFIG_OS_WINDOWS)
         // get the executale file path as program directory
         tb_size_t size = (tb_size_t)GetModuleFileName(tb_null, data, (DWORD)maxn);
@@ -258,7 +255,9 @@
         // end
         data[size] = '\0';
 
-<<<<<<< HEAD
+        // trace
+        tb_trace_d("programfile: %s", data);
+
         // set _EXECUTABLE_PATH
         lua_pushstring(impl -> lua, data);
         lua_setglobal(impl -> lua, "_EXECUTABLE_PATH");
@@ -281,11 +280,6 @@
             // ok
             ok = tb_true;
         }
-=======
-        // ok
-        ok = tb_true;
-
->>>>>>> ea123cda
 #elif defined(TB_CONFIG_OS_MACOSX)
         /*
          * _NSGetExecutablePath() copies the path of the main executable into the buffer. The bufsize parameter
@@ -297,10 +291,12 @@
          * That is the path may be a symbolic link and not the real file. With deep directories the total bufsize 
          * needed could be more than MAXPATHLEN.
          */
-<<<<<<< HEAD
         tb_uint32_t size = (tb_uint32_t)maxn;
         if (!_NSGetExecutablePath(data, &size))
         {
+            // trace
+            tb_trace_d("programfile: %s", data);
+
             // set _EXECUTABLE_PATH
             lua_pushstring(impl -> lua, data);
             lua_setglobal(impl -> lua, "_EXECUTABLE_PATH");
@@ -327,11 +323,6 @@
                 ok = tb_true;
             }
         }
-=======
-        tb_uint32_t bufsize = (tb_uint32_t)maxn;
-        if (!_NSGetExecutablePath(path, &bufsize))
-            ok = tb_true;
->>>>>>> ea123cda
 #elif defined(TB_CONFIG_OS_LINUX)
         // get the executale file path as program directory
         ssize_t size = readlink("/proc/self/exe", data, (size_t)maxn);
@@ -340,63 +331,18 @@
             // end
             data[size] = '\0';
 
-<<<<<<< HEAD
+            // trace
+            tb_trace_d("programfile: %s", data);
+
             // set _EXECUTABLE_PATH
             lua_pushstring(impl -> lua, data);
             lua_setglobal(impl -> lua, "_EXECUTABLE_PATH");
 
             if (!ok)
-=======
-            // ok
-            ok = tb_true;
-        }
-#endif
-
-    } while (0);
-
-    // ok?
-    if (ok)
-    {
-        // trace
-        tb_trace_d("programfile: %s", path);
-
-        // save the directory to the global variable: _PROGRAM_FILE
-        lua_pushstring(impl->lua, path);
-        lua_setglobal(impl->lua, "_PROGRAM_FILE");
-    }
-
-    // ok?
-    return ok;
-}
-static tb_bool_t xm_machine_get_program_directory(xm_machine_impl_t* impl, tb_char_t* path, tb_size_t maxn, tb_char_t const* programfile)
-{
-    // check
-    tb_assert_and_check_return_val(impl && path && maxn, tb_false);
-
-    // done
-    tb_bool_t ok = tb_false;
-    do
-    {
-        // get it from the environment variable first
-        tb_char_t data[TB_PATH_MAXN] = {0};
-        if (tb_environment_first("XMAKE_PROGRAM_DIR", data, sizeof(data)) && tb_path_absolute(data, path, maxn))
-        {
-            // ok
-            ok = tb_true;
-            break;
-        }
-
-        // get it from program file path
-        if (programfile)
-        {
-            tb_size_t size = tb_strlcpy(data, programfile, sizeof(data));
-            if (size < sizeof(data))
->>>>>>> ea123cda
             {
                 // get the directory
                 while (size-- > 0)
                 {
-<<<<<<< HEAD
                     if (data[size] == '/')
                     {
                         data[size] = '\0';
@@ -409,18 +355,9 @@
 
                 // ok
                 ok = tb_true;
-=======
-                    if (data[size] == '\\' || data[size] == '/') 
-                    {
-                        data[size] = '\0';
-                        tb_strlcpy(path, data, maxn);
-                        ok = tb_true;
-                        break;
-                    }
-                }
->>>>>>> ea123cda
             }
         }
+#endif
 
     } while (0);
 
@@ -612,11 +549,8 @@
     tb_char_t path[TB_PATH_MAXN] = {0};
     if (!xm_machine_get_project_directory(impl, path, sizeof(path))) return -1;
 
-    // get the program file
+    // get the program file & directory
     if (!xm_machine_get_program_file(impl, path, sizeof(path))) return -1;
-
-    // get the program directory
-    if (!xm_machine_get_program_directory(impl, path, sizeof(path), path)) return -1;
 
     // append the main script path
     tb_strcat(path, "/core/_xmake_main.lua");
