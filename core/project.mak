--- conflicted
+++ resolved
@@ -10,11 +10,7 @@
 PRO_VERSION_MINOR 	= 5
 
 # the project alter version
-<<<<<<< HEAD
-PRO_VERSION_ALTER 	= 5
-=======
 PRO_VERSION_ALTER 	= 6
->>>>>>> a959af20
 
 # the project prefix
 PRO_PREFIX 			= XM_
